--- conflicted
+++ resolved
@@ -7,11 +7,8 @@
 from dbt.adapters.postgres import PostgresAdapter
 from dbt.exceptions import ValidationException
 from dbt.logger import GLOBAL_LOGGER as logger  # noqa
-<<<<<<< HEAD
 from psycopg2 import extensions as psycopg2_extensions
-=======
 import agate
->>>>>>> 5c2fa708
 
 
 class TestPostgresAdapter(unittest.TestCase):
@@ -84,7 +81,34 @@
             port=5432,
             connect_timeout=10)
 
-<<<<<<< HEAD
+    @mock.patch.object(PostgresAdapter, 'run_operation')
+    def test_get_catalog_various_schemas(self, mock_run):
+        column_names = ['table_schema', 'table_name']
+        rows = [
+            ('foo', 'bar'),
+            ('FOO', 'baz'),
+            (None, 'bar'),
+            ('quux', 'bar'),
+            ('skip', 'bar')
+        ]
+        mock_run.return_value = agate.Table(rows=rows,
+                                            column_names=column_names)
+
+        # we should accept the lowercase matching 'foo's only.
+        mock_nodes = [
+            mock.MagicMock(spec_set=['schema'], schema='foo')
+            for k in range(2)
+        ]
+        mock_nodes.append(mock.MagicMock(spec_set=['schema'], schema='quux'))
+        nodes = {str(idx): n for idx, n in enumerate(mock_nodes)}
+        # give manifest the dict it wants
+        mock_manifest = mock.MagicMock(spec_set=['nodes'], nodes=nodes)
+
+        catalog = PostgresAdapter.get_catalog({}, {}, mock_manifest)
+        self.assertEqual(
+            set(map(tuple, catalog)),
+            {('foo', 'bar'), ('FOO', 'baz'), ('quux', 'bar')}
+        )
 
 class TestConnectingPostgresAdapter(unittest.TestCase):
     def setUp(self):
@@ -168,34 +192,4 @@
         )
         self.mock_execute.assert_has_calls([
             mock.call('alter table "test_schema".table_a rename to table_b', None)
-        ])
-=======
-    @mock.patch.object(PostgresAdapter, 'run_operation')
-    def test_get_catalog_various_schemas(self, mock_run):
-        column_names = ['table_schema', 'table_name']
-        rows = [
-            ('foo', 'bar'),
-            ('FOO', 'baz'),
-            (None, 'bar'),
-            ('quux', 'bar'),
-            ('skip', 'bar')
-        ]
-        mock_run.return_value = agate.Table(rows=rows,
-                                            column_names=column_names)
-
-        # we should accept the lowercase matching 'foo's only.
-        mock_nodes = [
-            mock.MagicMock(spec_set=['schema'], schema='foo')
-            for k in range(2)
-        ]
-        mock_nodes.append(mock.MagicMock(spec_set=['schema'], schema='quux'))
-        nodes = {str(idx): n for idx, n in enumerate(mock_nodes)}
-        # give manifest the dict it wants
-        mock_manifest = mock.MagicMock(spec_set=['nodes'], nodes=nodes)
-
-        catalog = PostgresAdapter.get_catalog({}, {}, mock_manifest)
-        self.assertEqual(
-            set(map(tuple, catalog)),
-            {('foo', 'bar'), ('FOO', 'baz'), ('quux', 'bar')}
-        )
->>>>>>> 5c2fa708
+        ])